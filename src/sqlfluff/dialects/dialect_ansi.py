"""The core ANSI dialect.

This is the core SQL grammar. We'll probably extend this or make it pluggable
for other dialects. Here we encode the structure of the language.

There shouldn't be any underlying "machinery" here, that should all
be defined elsewhere.

A lot of the inspiration for this sql grammar is taken from the cockroach
labs full sql grammar. In particular their way for dividing up the expression
grammar. Check out their docs, they're awesome.
https://www.cockroachlabs.com/docs/stable/sql-grammar.html#select_stmt
"""

from ..parser import (BaseSegment, KeywordSegment, ReSegment, NamedSegment,
                      Sequence, GreedyUntil, StartsWith, ContainsOnly,
                      OneOf, Delimited, Bracketed, AnyNumberOf, Ref, SegmentGenerator,
                      Anything, LambdaSegment, Indent, Dedent, Nothing)
from .base import Dialect
from .ansi_keywords import ansi_reserved_keywords, ansi_unreserved_keywords


ansi_dialect = Dialect('ansi')


ansi_dialect.set_lexer_struct([
    # name, type, pattern, kwargs
    ("whitespace", "regex", r"[\t ]+", dict(type='whitespace')),
    ("inline_comment", "regex", r"(--|#)[^\n]*", dict(is_comment=True, type='comment')),
    (
        "block_comment", "regex", r"\/\*([^\*]|\*(?!\/))*\*\/",
        dict(
            is_comment=True, type='comment',
            subdivide=dict(type='newline', name='newline', regex=r"\r\n|\n"),
            trim_post_subdivide=dict(type='whitespace', name='whitespace', regex=r"[\t ]+")
        )
    ),
    ("single_quote", "regex", r"'[^']*'", dict(is_code=True)),
    ("double_quote", "regex", r'"[^"]*"', dict(is_code=True)),
    ("back_quote", "regex", r"`[^`]*`", dict(is_code=True)),
    ("numeric_literal", "regex", r"([0-9]+(\.[0-9]+)?)", dict(is_code=True)),
    ("not_equal", "regex", r"!=|<>", dict(is_code=True)),
    ("greater_than_or_equal", "regex", r">=", dict(is_code=True)),
    ("less_than_or_equal", "regex", r"<=", dict(is_code=True)),
    ("newline", "regex", r"\r\n|\n", dict(type='newline')),
    ("casting_operator", "regex", r"::", dict(is_code=True)),
    ("concat_operator", "regex", r"\|\|", dict(is_code=True)),
    ("equals", "singleton", "=", dict(is_code=True)),
    ("greater_than", "singleton", ">", dict(is_code=True)),
    ("less_than", "singleton", "<", dict(is_code=True)),
    ("dot", "singleton", ".", dict(is_code=True)),
    ("comma", "singleton", ",", dict(is_code=True, type='comma')),
    ("plus", "singleton", "+", dict(is_code=True)),
    ("tilde", "singleton", "~", dict(is_code=True)),
    ("minus", "singleton", "-", dict(is_code=True)),
    ("divide", "singleton", "/", dict(is_code=True)),
    ("star", "singleton", "*", dict(is_code=True)),
    ("bracket_open", "singleton", "(", dict(is_code=True)),
    ("bracket_close", "singleton", ")", dict(is_code=True)),
    ("sq_bracket_open", "singleton", "[", dict(is_code=True)),
    ("sq_bracket_close", "singleton", "]", dict(is_code=True)),
    ("colon", "singleton", ":", dict(is_code=True)),
    ("semicolon", "singleton", ";", dict(is_code=True)),
    ("code", "regex", r"[0-9a-zA-Z_]*", dict(is_code=True))
])

# Set the datetime units
ansi_dialect.sets('datetime_units').update([
    'DAY', 'DAYOFYEAR', 'HOUR', 'MILLISECOND', 'MINUTE', 'MONTH',
    'QUARTER', 'SECOND', 'WEEK', 'WEEKDAY', 'YEAR'
])

# Set Keywords
ansi_dialect.sets('unreserved_keywords').update(
    [n.strip().upper() for n in ansi_unreserved_keywords.split('\n')]
)

ansi_dialect.sets('reserved_keywords').update(
    [n.strip().upper() for n in ansi_reserved_keywords.split('\n')]
)

ansi_dialect.add(
    # NB The NonCode Segment is not really for matching, mostly just for use as a terminator
    _NonCodeSegment=LambdaSegment.make(lambda x: not x.is_code, is_code=False, name='non_code'),
    # Real segments
    SemicolonSegment=KeywordSegment.make(';', name="semicolon"),
    ColonSegment=KeywordSegment.make(':', name="colon"),
    SliceSegment=KeywordSegment.make(':', name="slice"),
    StartBracketSegment=KeywordSegment.make('(', name='start_bracket', type='start_bracket'),
    EndBracketSegment=KeywordSegment.make(')', name='end_bracket', type='end_bracket'),
    StartSquareBracketSegment=KeywordSegment.make('[', name='start_square_bracket', type='start_square_bracket'),
    EndSquareBracketSegment=KeywordSegment.make(']', name='end_square_bracket', type='end_square_bracket'),
    CommaSegment=KeywordSegment.make(',', name='comma', type='comma'),
    DotSegment=KeywordSegment.make('.', name='dot', type='dot'),
    StarSegment=KeywordSegment.make('*', name='star'),
    TildeSegment=KeywordSegment.make('~', name='tilde'),
    CastOperatorKeywordSegment=KeywordSegment.make('::', name='casting_operator', type='casting_operator'),
    PlusSegment=KeywordSegment.make('+', name='plus', type='binary_operator'),
    MinusSegment=KeywordSegment.make('-', name='minus', type='binary_operator'),
    DivideSegment=KeywordSegment.make('/', name='divide', type='binary_operator'),
    MultiplySegment=KeywordSegment.make('*', name='multiply', type='binary_operator'),
    ConcatSegment=KeywordSegment.make('||', name='concatenate', type='binary_operator'),
    EqualsSegment=KeywordSegment.make('=', name='equals', type='comparison_operator'),
    GreaterThanSegment=KeywordSegment.make('>', name='greater_than', type='comparison_operator'),
    LessThanSegment=KeywordSegment.make('<', name='less_than', type='comparison_operator'),
    GreaterThanOrEqualToSegment=KeywordSegment.make('>=', name='greater_than_equal_to', type='comparison_operator'),
    LessThanOrEqualToSegment=KeywordSegment.make('<=', name='less_than_equal_to', type='comparison_operator'),
    NotEqualToSegment_a=KeywordSegment.make('!=', name='not_equal_to', type='comparison_operator'),
    NotEqualToSegment_b=KeywordSegment.make('<>', name='not_equal_to', type='comparison_operator'),
    # Keywords # TODO Check if ANSI compliant:
    NanKeywordSegment=KeywordSegment.make('nan'),
    OverwriteKeywordSegment=KeywordSegment.make('overwrite'),
    ValueKeywordSegment=KeywordSegment.make('value'),
    # The strange regex here it to make sure we don't accidentally match numeric literals. We
    # also use a regex to explicitly exclude disallowed keywords.
<<<<<<< HEAD
    NakedIdentifierSegment=ReSegment.make(
        r"[A-Z0-9_]*[A-Z][A-Z0-9_]*", name='naked_identifier', type='identifier',
        _anti_template=r"^(SELECT|JOIN|ON|USING|CROSS|INNER|LEFT|RIGHT|OUTER|INTERVAL|CASE|FULL|NULL)$"),
    FunctionNameSegment=ReSegment.make(r"[A-Z][A-Z0-9_]*", name='function_name', type='function_name'),
    # Maybe data types should be more restrictive?
    DatatypeIdentifierSegment=ReSegment.make(r"[A-Z][A-Z0-9_]*", name='data_type_identifier', type='data_type_identifier'),
    # Maybe date parts should be more restrictive
    DatepartSegment=ReSegment.make(r"[A-Z][A-Z0-9_]*", name='date_part', type='date_part'),
    QuotedIdentifierSegment=NamedSegment.make('double_quote', name='quoted_identifier', type='identifier', trim_chars=('"',)),
    QuotedLiteralSegment=NamedSegment.make('single_quote', name='quoted_literal', type='literal', trim_chars=("'",)),
    NumericLiteralSegment=NamedSegment.make('numeric_literal', name='numeric_literal', type='literal'),
    TrueSegment=KeywordSegment.make('true', name='boolean_literal', type='literal'),
    FalseSegment=KeywordSegment.make('false', name='boolean_literal', type='literal'),
=======
    NakedIdentifierSegment=SegmentGenerator(
        # Generate the anti template from the set of reserved keywords
        lambda dialect: ReSegment.make(
            r"[A-Z0-9_]*[A-Z][A-Z0-9_]*", name='identifier', type='naked_identifier',
            _anti_template=r"^(" + r'|'.join(dialect.sets('reserved_keywords')) + r")$")
    ),
    FunctionNameSegment=ReSegment.make(r"[A-Z][A-Z0-9_]*", name='function_name', type='function_name'),
    # Maybe data types should be more restrictive?
    DatatypeIdentifierSegment=ReSegment.make(r"[A-Z][A-Z0-9_]*", name='data_type_identifier', type='data_type_identifier'),
    # Ansi Intervals
    DatetimeUnitSegment=SegmentGenerator(
        lambda dialect: ReSegment.make(
            r"^(" + r"|".join(dialect.sets('datetime_units')) + r")$",
            name='date_part', type='date_part')
    ),
    QuotedIdentifierSegment=NamedSegment.make('double_quote', name='identifier', type='quoted_identifier'),
    QuotedLiteralSegment=NamedSegment.make('single_quote', name='literal', type='quoted_literal'),
    NumericLiteralSegment=NamedSegment.make('numeric_literal', name='literal', type='numeric_literal'),
    TrueSegment=KeywordSegment.make('true', name='true', type='boolean_literal'),
    FalseSegment=KeywordSegment.make('false', name='false', type='boolean_literal'),
>>>>>>> 0e3983e8
    # We use a GRAMMAR here not a Segment. Otherwise we get an unecessary layer
    SingleIdentifierGrammar=OneOf(Ref('NakedIdentifierSegment'), Ref('QuotedIdentifierSegment')),
    BooleanLiteralGrammar=OneOf(Ref('TrueSegment'), Ref('FalseSegment')),
    # We specifically define a group of arithmetic operators to make it easier to override this
    # if some dialects have different available operators
    ArithmeticBinaryOperatorGrammar=OneOf(
        Ref('PlusSegment'), Ref('MinusSegment'), Ref('DivideSegment'), Ref('MultiplySegment')),
    StringBinaryOperatorGrammar=OneOf(
        Ref('ConcatSegment')),
    BooleanBinaryOperatorGrammar=OneOf(
        Ref('AndKeywordSegment'), Ref('OrKeywordSegment')),
    ComparisonOperatorGrammar=OneOf(
        Ref('EqualsSegment'), Ref('GreaterThanSegment'), Ref('LessThanSegment'),
        Ref('GreaterThanOrEqualToSegment'), Ref('LessThanOrEqualToSegment'),
        Ref('NotEqualToSegment_a'), Ref('NotEqualToSegment_b')),
    LiteralGrammar=OneOf(
        Ref('QuotedLiteralSegment'), Ref('NumericLiteralSegment'),
        Ref('BooleanLiteralGrammar'), Ref('QualifiedNumericLiteralSegment'),
        # NB: Null is included in the literals, because it is a keyword which
        # can otherwise be easily mistaken for an identifier.
        Ref('NullKeywordSegment')
    ),
    AndKeywordSegment=KeywordSegment.make('and', type='binary_operator'),
    OrKeywordSegment=KeywordSegment.make('or', type='binary_operator'),
    # This is a placeholder for other dialects.
    PreTableFunctionKeywordsGrammar=Nothing(),
)


@ansi_dialect.segment()
class IntervalExpressionSegment(BaseSegment):
    """An interval expression segment."""
    type = 'interval_expression'
    match_grammar = Sequence(
        Ref('IntervalKeywordSegment'),
        OneOf(
            # The Numeric Version
            Sequence(
                Ref('NumericLiteralSegment'),
                OneOf(
                    Ref('QuotedLiteralSegment'),
                    Ref('DatetimeUnitSegment')
                )
            ),
            # The String version
            Ref('QuotedLiteralSegment'),
        )
    )


@ansi_dialect.segment()
class DatatypeSegment(BaseSegment):
    """A data type segment."""
    type = 'data_type'
    match_grammar = Sequence(
        Ref('DatatypeIdentifierSegment'),
        Bracketed(
            OneOf(
                Delimited(
                    Ref('ExpressionSegment'),
                    delimiter=Ref('CommaSegment')
                ),
                # The brackets might be empty for some cases...
                optional=True
            ),
            # There may be no brackets for some data types
            optional=True
        )
    )


@ansi_dialect.segment()
class ColumnExpressionSegment(BaseSegment):
    """A reference to a column."""
    type = 'column_expression'
    match_grammar = OneOf(Ref('SingleIdentifierGrammar'), code_only=False)  # QuotedIdentifierSegment


@ansi_dialect.segment()
class ObjectReferenceSegment(BaseSegment):
    """A reference to an object."""
    type = 'object_reference'
    # match grammar (don't allow whitespace)
    match_grammar = Delimited(
        Ref('SingleIdentifierGrammar'),
        delimiter=OneOf(
            Ref('DotSegment'),
            Sequence(
                Ref('DotSegment')
            )
        ),
        terminator=OneOf(
            Ref('_NonCodeSegment'), Ref('CommaSegment'),
            Ref('CastOperatorKeywordSegment'), Ref('StartSquareBracketSegment'),
            Ref('StartBracketSegment'), Ref('ArithmeticBinaryOperatorGrammar'),
            Ref('StringBinaryOperatorGrammar'),
            Ref('ComparisonOperatorGrammar'), Ref('ColonSegment'),
            Ref('SemicolonSegment')
        ),
        code_only=False
    )

    def iter_raw_references(self):
        """Generate a list of reference strings and elements.

        Each element is a tuple of (str, segment). If some are
        split, then a segment may appear twice, but the substring
        will only appear once.
        """
        # Extract the references from those identifiers (because some may be quoted)
        for elem in self.recursive_crawl('identifier'):
            # trim on quotes and split out any dots.
            for part in elem.raw_trimmed().split('.'):
                yield part, elem

    def is_qualified(self):
        """Return if there is more than one element to the reference."""
        return len(list(self.iter_raw_references())) > 1


@ansi_dialect.segment()
class ArrayAccessorSegment(BaseSegment):
    """An array accessor e.g. [3:4]."""
    type = 'array_accessor'
    match_grammar = Bracketed(
        Anything(),
        # Use square brackets
        square=True
    )
    parse_grammar = Bracketed(
        Delimited(
            # We use the no-match version here so we get the correct
            # handling of the potential colon. We also use Delimited
            # so that we look for the colon FIRST, because we should
            # know to expect one and the parser gets confused otherwise.
            OneOf(
                Ref('NumericLiteralSegment'),
                Ref('ExpressionSegment_NoMatch')
            ),
            delimiter=Ref('SliceSegment')
        ),
        # Use square brackets
        square=True
    )


@ansi_dialect.segment()
class AliasedObjectReferenceSegment(BaseSegment):
    """A reference to an object with an `AS` clause."""
    type = 'object_reference'
    match_grammar = Sequence(Ref('ObjectReferenceSegment'), Ref('AliasExpressionSegment'))


@ansi_dialect.segment()
class AliasExpressionSegment(BaseSegment):
    """A reference to an object with an `AS` clause.

    The optional AS keyword allows both implicit and explicit aliasing.
    """
    type = 'alias_expression'
    match_grammar = Sequence(Ref('AsKeywordSegment', optional=True), Ref('SingleIdentifierGrammar'))


@ansi_dialect.segment()
class ShorthandCastSegment(BaseSegment):
    """A casting operation using '::'."""
    type = 'cast_expression'
    match_grammar = Sequence(
        Ref('CastOperatorKeywordSegment'),
        Ref('DatatypeSegment'),
        code_only=False
    )


@ansi_dialect.segment()
class QualifiedNumericLiteralSegment(BaseSegment):
    """A numeric literal with a + or - sign preceeding.

    The qualified numeric literal is a compound of a raw
    literal and a plus/minus sign. We do it this way rather
    than at the lexing step because the lexer doesn't deal
    well with ambiguity.
    """

    type = 'numeric_literal'
    match_grammar = Sequence(
        OneOf(Ref('PlusSegment'), Ref('MinusSegment')),
        Ref('NumericLiteralSegment'),
        code_only=False)


ansi_dialect.add(
    # FunctionContentsExpressionGrammar intended as a hook to override
    # in other dialects
    FunctionContentsExpressionGrammar=Ref('ExpressionSegment'),
    FunctionContentsGrammar=OneOf(
        # A Cast-like function
        Sequence(
            Ref('ExpressionSegment'),
            Ref('AsKeywordSegment'),
            Ref('DatatypeSegment')
        ),
        # An extract-like function
        Sequence(
            Ref('DatetimeUnitSegment'),
            Ref('FromKeywordSegment'),
            Ref('ExpressionSegment')
        ),
        Sequence(
            # Allow an optional distinct keyword here.
            Ref('DistinctKeywordSegment', optional=True),
            OneOf(
                # Most functions will be using the delimited route
                # but for COUNT(*) or similar we allow the star segment
                # here.
                Ref('StarSegment'),
                Delimited(
                    Ref('FunctionContentsExpressionGrammar'),
                    delimiter=Ref('CommaSegment')
                ),
            ),
        )
    )
)


@ansi_dialect.segment()
class FunctionSegment(BaseSegment):
    """A scalar or aggregate function.

    Maybe in the future we should distinguish between
    aggregate functions and other functions. For now
    we treat them the same because they look the same
    for our purposes.
    """
    type = 'function'
    match_grammar = Sequence(
        Sequence(
            Ref('FunctionNameSegment'),
            Bracketed(
                Anything(optional=True)
            ),
        ),
        Sequence(
            Ref('OverKeywordSegment'),
            Bracketed(
                Anything(optional=True)
            ),
            optional=True
        )
    )
    parse_grammar = Sequence(
        Sequence(
            Ref('FunctionNameSegment'),
            Bracketed(
                Ref(
                    'FunctionContentsGrammar',
                    # The brackets might be empty for some functions...
                    optional=True)
            ),
        ),
        # Optional suffix for window functions.
        # TODO: Should this be in a different dialect?
        Sequence(
            Ref('OverKeywordSegment'),
            Bracketed(
                Sequence(
                    Ref('PartitionClauseSegment', optional=True),
                    Ref('OrderByClauseSegment', optional=True),
                    Ref('FrameClauseSegment', optional=True)
                )
            ),
            optional=True
        )
    )


@ansi_dialect.segment()
class PartitionClauseSegment(BaseSegment):
    """A `PARTITION BY` for window functions."""
    type = 'partitionby_clause'
    match_grammar = StartsWith(
        Ref('PartitionKeywordSegment'),
        terminator=OneOf(
            Ref('OrderKeywordSegment'),
            Ref('RowsKeywordSegment')
        )
    )
    parse_grammar = Sequence(
        Ref('PartitionKeywordSegment'),
        Ref('ByKeywordSegment'),
        Indent,
        Delimited(
            Ref('ExpressionSegment'),
            delimiter=Ref('CommaSegment')
        ),
        Dedent,
    )


@ansi_dialect.segment()
class FrameClauseSegment(BaseSegment):
    """A frame clause for window functions."""
    type = 'frame_clause'
    match_grammar = StartsWith(
        Ref('RowsKeywordSegment')
    )
    # TODO: Expand a parse statement here properly to actually
    # parse rather than assuming that it's good.
    # parse_grammar = Sequence(
    #    Ref('RowsKeywordSegment'),
    #    ...
    # )


@ansi_dialect.segment()
class TableExpressionSegment(BaseSegment):
    """A table expression."""
    type = 'table_expression'
    match_grammar = Sequence(
        Ref('PreTableFunctionKeywordsGrammar', optional=True),
        OneOf(
            # Functions allowed here for table expressions.
            # Perhaps this should just be in a dialect, but
            # it seems sensible here for now.
            Ref('FunctionSegment'),
            Ref('ObjectReferenceSegment'),
            # Nested Selects
            Bracketed(
                OneOf(
                    Ref('SetExpressionSegment'),
                    Ref('SelectStatementSegment')
                ),
                Ref('WithCompoundStatementSegment')
            ),
            # Values clause?
        ),
        Ref('AliasExpressionSegment', optional=True),
        Sequence(
            Ref('WithKeywordSegment'),
            Ref('OffsetKeywordSegment'),
            Ref('AsKeywordSegment'),
            Ref('SingleIdentifierGrammar'),
            optional=True
        ),
    )

    def get_eventual_alias(self):
        """Return the eventual table name referred to by this table expression.

        Returns:
            :obj:`tuple` of (:obj:`str`, :obj:`BaseSegment`, :obj:`bool`) containing
                a string representation of the alias, a reference to the
                segment containing it, and whether it's an alias.

        """
        alias_expression = self.get_child('alias_expression')
        if alias_expression:
            # If it has an alias, return that
            segment = alias_expression.get_child('identifier')
            return (segment.raw, segment, True)

        # If not return the object name (or None if there isn't one)
        ref = self.get_child('object_reference')
        if ref:
            # Return the last element of the reference, which
            # will already be a tuple.
            penultimate_ref = list(ref.iter_raw_references())[-1]
            return (*penultimate_ref, False)
        # No references or alias, return None
        return None


@ansi_dialect.segment()
class SelectTargetElementSegment(BaseSegment):
    """An element in the targets of a select statement."""
    type = 'select_target_element'
    # Important to split elements before parsing, otherwise debugging is really hard.
    match_grammar = GreedyUntil(Ref('CommaSegment'))
    parse_grammar = OneOf(
        # *, blah.*, blah.blah.*, etc.
        Sequence(
            AnyNumberOf(
                Sequence(
                    Ref('SingleIdentifierGrammar'),
                    Ref('DotSegment'),
                    code_only=True
                )
            ),
            Ref('StarSegment'), code_only=False
        ),
        Sequence(
            OneOf(
                Ref('LiteralGrammar'),
                Ref('FunctionSegment'),
                Ref('IntervalExpressionSegment'),
                Ref('ObjectReferenceSegment')
            ),
            Ref('AliasExpressionSegment', optional=True)
        ),
        Sequence(
            OneOf(
                # We use the unbound version here, so that we can optionally
                # have space for our Alias at the end. This is potentially
                # very slow. There's probably a better way for this, but
                # it's not obvious what that is right now.
                Ref('ExpressionSegment_NoMatch'),
            ),
            Ref('AliasExpressionSegment', optional=True)
        ),
    )


@ansi_dialect.segment()
class SelectClauseSegment(BaseSegment):
    """A group of elements in a select target statement."""
    type = 'select_clause'
    match_grammar = GreedyUntil(
        OneOf(
            Ref('FromKeywordSegment'),
            Ref('LimitKeywordSegment')
        )
    )
    # We should edit the parse grammar to deal with DISTINCT, ALL or similar
    parse_grammar = Sequence(
        Ref('SelectKeywordSegment'),
        OneOf(
            Ref('DistinctKeywordSegment'),
            Ref('AllKeywordSegment'),
            optional=True
        ),
        Indent,
        Delimited(
            Ref('SelectTargetElementSegment'),
            delimiter=Ref('CommaSegment')
        ),
        Dedent
    )


# We define the grammar seperately here because it's used in both the
# parsing and matching routines of the JoinClauseSegment.
InitialJoinGrammar = Sequence(
    # NB These qualifiers are optional
    AnyNumberOf(
        Ref('FullKeywordSegment'),
        Ref('InnerKeywordSegment'),
        Ref('LeftKeywordSegment'),
        Ref('CrossKeywordSegment'),
        max_times=1,
        optional=True
    ),
    Ref('OuterKeywordSegment', optional=True),
    Ref('JoinKeywordSegment')
)


@ansi_dialect.segment()
class JoinClauseSegment(BaseSegment):
    """Any number of join clauses, including the `JOIN` keyword."""
    type = 'join_clause'
    match_grammar = StartsWith(
        InitialJoinGrammar,
        terminator=OneOf(
            # Can be terminated by the start on another join clause
            # or one of a selection of other keywords.
            InitialJoinGrammar,
            Ref('LimitKeywordSegment'),
            Ref('GroupKeywordSegment'),
            Ref('OrderKeywordSegment'),
            Ref('HavingKeywordSegment')
        )
    )

    parse_grammar = Sequence(
        InitialJoinGrammar,
        Indent,
        Ref('TableExpressionSegment'),
        # NB: this is optional
        AnyNumberOf(
            # ON clause
            Sequence(
                Ref('OnKeywordSegment'),
                Indent,
                OneOf(
                    Ref('ExpressionSegment'),
                    Bracketed(Ref('ExpressionSegment'))
                ),
                Dedent
            ),
            # USING clause
            Sequence(
                Ref('UsingKeywordSegment'),
                Indent,
                Bracketed(
                    Delimited(
                        Ref('SingleIdentifierGrammar'),
                        delimiter=Ref('CommaSegment')
                    )
                ),
                Dedent
            ),
            # Unqualified joins *are* allowed. They just might not
            # be a good idea.
            min_times=0
        ),
        Dedent
    )

    def get_eventual_alias(self):
        """Return the eventual table name referred to by this join clause."""
        table_expression = self.get_child('table_expression')
        return table_expression.get_eventual_alias()


@ansi_dialect.segment()
class FromClauseSegment(BaseSegment):
    """A `FROM` clause like in `SELECT`."""
    type = 'from_clause'
    match_grammar = StartsWith(
        Ref('FromKeywordSegment'),
        terminator=OneOf(
            Ref('WhereKeywordSegment'),
            Ref('LimitKeywordSegment'),
            Ref('GroupKeywordSegment'),
            Ref('OrderKeywordSegment'),
            Ref('HavingKeywordSegment')
        )
    )
    parse_grammar = Sequence(
        Ref('FromKeywordSegment'),
        Indent,
        Delimited(
            # Optional old school delimited joins
            Ref('TableExpressionSegment'),
            delimiter=Ref('CommaSegment'),
            terminator=Ref('JoinClauseSegment')
        ),
        # NB: The JOIN clause is *part of* the FROM clause
        # and so should be on a sub-indent of it. That isn't
        # common practice however, so for now it will be assumed
        # to be on the same level as the FROM clause. To change
        # this behaviour, set the `indented_joins` config value
        # to True.
        Dedent.when(indented_joins=False),
        AnyNumberOf(
            Ref('JoinClauseSegment'),
            optional=True
        ),
        Dedent.when(indented_joins=True)
    )

    def get_eventual_aliases(self):
        """List the eventual aliases of this from clause.

        Comes as a list of tuples (string, segment).
        """
        buff = []
        direct_table_children = self.get_children('table_expression')
        join_clauses = self.get_children('join_clause')
        # Iterate through the potential sources of aliases
        for clause in (*direct_table_children, *join_clauses):
            ref = clause.get_eventual_alias()
            # Only append if non null. A None reference, may
            # indicate a generator expression or similar.
            if ref:
                buff.append(ref)
        return buff


@ansi_dialect.segment()
class CaseExpressionSegment(BaseSegment):
    """A `CASE WHEN` clause."""
    type = 'case_expression'
    # This method of matching doesn't work with nested case statements.
    # TODO: Develop something more powerful for this.
    # match_grammar = StartsWith(
    #     Ref('CaseKeywordSegment'),
    #     terminator=Ref('EndKeywordSegment'),
    #     include_terminator=True
    # )
    match_grammar = Sequence(
        Ref('CaseKeywordSegment'),
        Indent,
        AnyNumberOf(
            Sequence(
                # We use the unbound version of Expression here, so that we
                # deal with potentially nested case statements where the
                # parsing gets confused by which WHERE and END goes with
                # which CASE. TODO: Come up with a better solution for this.
                Ref('WhenKeywordSegment'),
                Indent,
                Ref('ExpressionSegment_NoMatch'),
                Ref('ThenKeywordSegment'),
                Ref('ExpressionSegment_NoMatch'),
                Dedent
            )
        ),
        Sequence(
            Ref('ElseKeywordSegment'),
            Indent,
            Ref('ExpressionSegment_NoMatch'),
            Dedent,
            optional=True
        ),
        Dedent,
        Ref('EndKeywordSegment')
    )


ansi_dialect.add(
    Expression_A_Grammar=Sequence(
        OneOf(
            Ref('Expression_C_Grammar'),
            Sequence(
                OneOf(
                    Ref('PlusSegment'),
                    Ref('MinusSegment'),
                    Ref('TildeSegment'),
                    Ref('NotKeywordSegment')
                ),
                Ref('Expression_A_Grammar')
            )
        ),
        AnyNumberOf(
            OneOf(
                Sequence(
                    OneOf(
                        Ref('ArithmeticBinaryOperatorGrammar'),
                        Ref('StringBinaryOperatorGrammar'),
                        Ref('ComparisonOperatorGrammar'),
                        Ref('BooleanBinaryOperatorGrammar'),
                        Sequence(
                            Ref('NotKeywordSegment', optional=True),
                            OneOf(
                                Ref('LikeKeywordSegment'),
                                Ref('RlikeKeywordSegment'),
                                Ref('IlikeKeywordSegment')
                            )
                        )
                        # We need to add a lot more here...
                    ),
                    Ref('Expression_A_Grammar')
                ),
                Sequence(
                    Ref('NotKeywordSegment', optional=True),
                    Ref('InKeywordSegment'),
                    Bracketed(
                        OneOf(
                            Delimited(
                                Ref('LiteralGrammar'),
                                Ref('IntervalExpressionSegment'),
                                delimiter=Ref('CommaSegment')
                            ),
                            Ref('SelectStatementSegment')
                        )
                    )
                ),
                Sequence(
                    Ref('IsKeywordSegment'),
                    Ref('NotKeywordSegment', optional=True),
                    OneOf(
                        Ref('NullKeywordSegment'),
                        Ref('NanKeywordSegment'),
                        # TODO: True and False might not be allowed here in some
                        # dialects (e.g. snowflake) so we should probably
                        # revisit this at some point. Perhaps abstract this clause
                        # into an "is-statement grammar", which could be overridden.
                        Ref('BooleanLiteralGrammar')
                    )
                ),
                Sequence(
                    Ref('NotKeywordSegment', optional=True),
                    Ref('BetweenKeywordSegment'),
                    Ref('Expression_C_Grammar'),
                    Ref('AndKeywordSegment'),
                    Ref('Expression_C_Grammar')
                )
            )
        )
    ),
    Expression_B_Grammar=None,  # TODO
    Expression_C_Grammar=OneOf(
        Ref('Expression_D_Grammar'),
        Ref('CaseExpressionSegment'),
        Sequence(
            Ref('ExistsKeywordSegment'),
            Ref('SelectStatementSegment')
        )
    ),
    Expression_D_Grammar=Sequence(
        OneOf(
            Ref('FunctionSegment'),
            Bracketed(
                Ref('Expression_A_Grammar')
            ),
            Bracketed(
                Ref('SelectStatementSegment')
            ),
            # Allow potential select statement without brackets
            Ref('SelectStatementSegment'),
            Ref('LiteralGrammar'),
            Ref('IntervalExpressionSegment'),
            Ref('ObjectReferenceSegment'),
            Ref('DatatypeIdentifierSegment')
        ),
        Ref('Accessor_Grammar', optional=True),
        Ref('ShorthandCastSegment', optional=True),
        code_only=False
    ),
    Accessor_Grammar=AnyNumberOf(
        Ref('ArrayAccessorSegment')
    )
)


@ansi_dialect.segment()
class ExpressionSegment(BaseSegment):
    """A expression, either arithmetic or boolean.

    NB: This is potentially VERY recursive and
    mostly uses the grammars above.
    """
    type = 'expression'
    match_grammar = GreedyUntil(
        Ref('CommaSegment'),
        Ref('AsKeywordSegment'),
        Ref('AscKeywordSegment'),
        Ref('DescKeywordSegment'),
        Ref('InnerKeywordSegment'),
        Ref('LeftKeywordSegment'),
        Ref('CrossKeywordSegment'),
        Ref('JoinKeywordSegment'),
        Ref('WhereKeywordSegment'),
        Ref('GroupKeywordSegment'),
        Ref('OrderKeywordSegment'),
    )
    parse_grammar = Ref('Expression_A_Grammar')


@ansi_dialect.segment()
class ExpressionSegment_NoMatch(ExpressionSegment):
    """A expression, either arithmetic or boolean.

    NB: This is potentially VERY recursive and
    mostly uses the grammars above. This version
    also doesn't bound itself first, and so is potentially
    VERY SLOW. I don't really like this solution.

    The purpose of this particular version of the segment
    is so that we can make sure we don't swallow a potential
    alias following the epxression. The other expression
    segments are more efficient but potentially parse
    alias expressions incorrectly if no AS keyword is used.
    """
    match_grammar = Ref('Expression_A_Grammar')
    parse_grammar = None


@ansi_dialect.segment()
class ExpressionSegment_TermWhenElse(ExpressionSegment):
    """Expression terminated by WHEN, END or ELSE."""
    match_grammar = GreedyUntil(
        Ref('WhenKeywordSegment'),
        Ref('ElseKeywordSegment'),
        Ref('EndKeywordSegment')
    )


@ansi_dialect.segment()
class ExpressionSegment_TermThen(ExpressionSegment):
    """Expression terminated by THEN."""
    match_grammar = GreedyUntil(Ref('ThenKeywordSegment'))


@ansi_dialect.segment()
class ExpressionSegment_TermEnd(ExpressionSegment):
    """Expression terminated by END."""
    match_grammar = GreedyUntil(Ref('EndKeywordSegment'))


@ansi_dialect.segment()
class WhereClauseSegment(BaseSegment):
    """A `WHERE` clause like in `SELECT` or `INSERT`."""
    type = 'where_clause'
    match_grammar = StartsWith(
        Ref('WhereKeywordSegment'),
        terminator=OneOf(
            Ref('LimitKeywordSegment'),
            Ref('GroupKeywordSegment'),
            Ref('OrderKeywordSegment'),
            Ref('HavingKeywordSegment')
        )
    )
    parse_grammar = Sequence(
        Ref('WhereKeywordSegment'),
        Indent,
        Ref('ExpressionSegment'),
        Dedent
    )


@ansi_dialect.segment()
class OrderByClauseSegment(BaseSegment):
    """A `ORDER BY` clause like in `SELECT`."""
    type = 'orderby_clause'
    match_grammar = StartsWith(
        Ref('OrderKeywordSegment'),
        terminator=OneOf(
            Ref('LimitKeywordSegment'),
            Ref('HavingKeywordSegment'),
            # For window functions
            Ref('RowsKeywordSegment')
        )
    )
    parse_grammar = Sequence(
        Ref('OrderKeywordSegment'),
        Ref('ByKeywordSegment'),
        Indent,
        Delimited(
            Sequence(
                OneOf(
                    Ref('ObjectReferenceSegment'),
                    # Can `ORDER BY 1`
                    Ref('NumericLiteralSegment'),
                    # Can order by an expression
                    Ref('ExpressionSegment')
                ),
                OneOf(
                    Ref('AscKeywordSegment'),
                    Ref('DescKeywordSegment'),
                    optional=True
                ),
            ),
            delimiter=Ref('CommaSegment'),
            terminator=Ref('LimitKeywordSegment')
        ),
        Dedent
    )


@ansi_dialect.segment()
class GroupByClauseSegment(BaseSegment):
    """A `GROUP BY` clause like in `SELECT`."""
    type = 'groupby_clause'
    match_grammar = StartsWith(
        Sequence(
            Ref('GroupKeywordSegment'),
            Ref('ByKeywordSegment')
        ),
        terminator=OneOf(
            Ref('OrderKeywordSegment'),
            Ref('LimitKeywordSegment'),
            Ref('HavingKeywordSegment')
        )
    )
    parse_grammar = Sequence(
        Ref('GroupKeywordSegment'),
        Ref('ByKeywordSegment'),
        Indent,
        Delimited(
            OneOf(
                Ref('ObjectReferenceSegment'),
                # Can `GROUP BY 1`
                Ref('NumericLiteralSegment')
            ),
            delimiter=Ref('CommaSegment'),
            terminator=OneOf(
                Ref('OrderKeywordSegment'),
                Ref('LimitKeywordSegment'),
                Ref('HavingKeywordSegment')
            )
        ),
        Dedent
    )


@ansi_dialect.segment()
class HavingClauseSegment(BaseSegment):
    """A `HAVING` clause like in `SELECT`."""
    type = 'having_clause'
    match_grammar = StartsWith(
        Ref('HavingKeywordSegment'),
        terminator=OneOf(
            Ref('OrderKeywordSegment'),
            Ref('LimitKeywordSegment')
        )
    )
    parse_grammar = Sequence(
        Ref('HavingKeywordSegment'),
        Indent,
        OneOf(
            Bracketed(
                Ref('ExpressionSegment'),
            ),
            Ref('ExpressionSegment')
        ),
        Dedent
    )


@ansi_dialect.segment()
class LimitClauseSegment(BaseSegment):
    """A `LIMIT` clause like in `SELECT`."""
    type = 'limit_clause'
    match_grammar = Sequence(
        Ref('LimitKeywordSegment'),
        Ref('NumericLiteralSegment')
    )


@ansi_dialect.segment()
class ValuesClauseSegment(BaseSegment):
    """A `VALUES` clause like in `INSERT`."""
    type = 'values_clause'
    match_grammar = Sequence(
        OneOf(
            Ref('ValueKeywordSegment'),
            Ref('ValuesKeywordSegment')
        ),
        Delimited(
            Bracketed(
                Delimited(
                    Ref('LiteralGrammar'),
                    Ref('IntervalExpressionSegment'),
                    delimiter=Ref('CommaSegment')
                )
            ),
            delimiter=Ref('CommaSegment')
        )
    )


@ansi_dialect.segment()
class SelectStatementSegment(BaseSegment):
    """A `SELECT` statement."""
    type = 'select_statement'
    # match grammar. This one makes sense in the context of knowing that it's
    # definitely a statement, we just don't know what type yet.
    match_grammar = StartsWith(Ref('SelectKeywordSegment'))
    parse_grammar = Sequence(
        Ref('SelectClauseSegment'),
        Ref('FromClauseSegment', optional=True),
        Ref('WhereClauseSegment', optional=True),
        Ref('GroupByClauseSegment', optional=True),
        Ref('HavingClauseSegment', optional=True),
        Ref('OrderByClauseSegment', optional=True),
        Ref('LimitClauseSegment', optional=True),
        # GreedyUntil(KeywordSegment.make('limit'), optional=True)
    )


@ansi_dialect.segment()
class WithCompoundStatementSegment(BaseSegment):
    """A `SELECT` statement preceeded by a selection of `WITH` clauses."""
    type = 'with_compound_statement'
    # match grammar
    match_grammar = StartsWith(Ref('WithKeywordSegment'))
    parse_grammar = Sequence(
        Ref('WithKeywordSegment'),
        Delimited(
            Sequence(
                Ref('ObjectReferenceSegment'),
                Ref('AsKeywordSegment'),
                Bracketed(
                    OneOf(
                        Ref('SetExpressionSegment'),
                        Ref('SelectStatementSegment')
                    )
                )
            ),
            delimiter=Ref('CommaSegment'),
            terminator=Ref('SelectKeywordSegment')
        ),
        Ref('SelectStatementSegment')
    )


@ansi_dialect.segment()
class SetOperatorSegment(BaseSegment):
    """A set operator such as Union, Minus, Exept or Intersect."""
    type = 'set_operator'
    match_grammar = OneOf(
        Sequence(
            Ref('UnionKeywordSegment'),
            OneOf(
                Ref('DistinctKeywordSegment'),
                Ref('AllKeywordSegment'),
                optional=True
            )
        ),
        Ref('IntersectKeywordSegment'),
        Ref('ExceptKeywordSegment'),
        Ref('MinusKeywordSegment')
    )


@ansi_dialect.segment()
class SetExpressionSegment(BaseSegment):
    """A set expression with either Union, Minus, Exept or Intersect."""
    type = 'set_expression'
    # match grammar
    match_grammar = Delimited(
        OneOf(
            Ref('SelectStatementSegment'),
            Ref('ValuesClauseSegment'),
            Ref('WithCompoundStatementSegment')
        ),
        delimiter=Ref('SetOperatorSegment'),
        min_delimiters=1
    )


@ansi_dialect.segment()
class InsertStatementSegment(BaseSegment):
    """A `INSERT` statement."""
    type = 'insert_statement'
    match_grammar = StartsWith(Ref('InsertKeywordSegment'))
    parse_grammar = Sequence(
        Ref('InsertKeywordSegment'),
        Ref('OverwriteKeywordSegment', optional=True),  # Maybe this is just snowflake?
        Ref('IntoKeywordSegment', optional=True),
        Ref('ObjectReferenceSegment'),
        Bracketed(Delimited(Ref('ObjectReferenceSegment'), delimiter=Ref('CommaSegment')), optional=True),
        OneOf(
            Ref('SelectStatementSegment'),
            Ref('ValuesClauseSegment'),
            Ref('WithCompoundStatementSegment')
        )
    )


@ansi_dialect.segment()
class EmptyStatementSegment(BaseSegment):
    """A placeholder for a statement containing nothing but whitespace and comments."""
    type = 'empty_statement'
    grammar = ContainsOnly('comment', 'newline')
    # TODO: At some point - we should lint that these are only
    # allowed at the END - otherwise it's probably a parsing error


@ansi_dialect.segment()
class TransactionStatementSegment(BaseSegment):
    """A `COMMIT` or `ROLLBACK` statement."""
    type = 'transaction_statement'
    match_grammar = OneOf(
        # COMMIT [ WORK ] [ AND [ NO ] CHAIN ]
        Sequence(
            Ref('CommitKeywordSegment'),
            Ref('WorkKeywordSegment', optional=True),
            Sequence(
                Ref('AndKeywordSegment'),
                Ref('NoKeywordSegment', optional=True),
                Ref('ChainKeywordSegment'),
                optional=True
            )
        ),
        # NOTE: "TO SAVEPOINT" is not yet supported
        # ROLLBACK [ WORK ] [ AND [ NO ] CHAIN ]
        Sequence(
            Ref('RollbackKeywordSegment'),
            Ref('WorkKeywordSegment', optional=True),
            Sequence(
                Ref('AndKeywordSegment'),
                Ref('NoKeywordSegment', optional=True),
                Ref('ChainKeywordSegment'),
                optional=True
            )
        ),
    )


@ansi_dialect.segment()
class ColumnOptionSegment(BaseSegment):
    """A column option; each CREATE TABLE column can have 0 or more."""
    type = 'column_constraint'
    # Column constraint from
    # https://www.postgresql.org/docs/12/sql-createtable.html
    match_grammar = Sequence(
        Sequence(
            Ref('ConstraintKeywordSegment'),
            Ref('ObjectReferenceSegment'),  # Constraint name
            optional=True
        ),
        OneOf(
            Sequence(  # NOT NULL or NULL
                Ref('NotKeywordSegment', optional=True),
                Ref('NullKeywordSegment')
            ),
            Sequence(  # DEFAULT <value>
                Ref('DefaultKeywordSegment'),
                Ref('LiteralGrammar'),
                # ?? Ref('IntervalExpressionSegment')
            ),
            Sequence(  # PRIMARY KEY
                Ref('PrimaryKeywordSegment'),
                Ref('KeyKeywordSegment'),
            ),
            Ref('UniqueKeywordSegment'),  # UNIQUE
            Ref('Auto_incrementKeywordSegment'),  # AUTO_INCREMENT (MySQL)
            Sequence(  # REFERENCES reftable [ ( refcolumn) ]
                Ref('ReferencesKeywordSegment'),
                Ref('ObjectReferenceSegment'),
                Bracketed(  # Foreign columns making up FOREIGN KEY constraint
                    Delimited(
                        Ref('ObjectReferenceSegment'),
                        delimiter=Ref('CommaSegment')
                    ),
                    optional=True
                ),
            ),
            Sequence(  # [COMMENT 'string'] (MySQL)
                Ref('CommentKeywordSegment'),
                Ref('QuotedLiteralSegment'),
            ),
        ),
    )


@ansi_dialect.segment()
class ColumnDefinitionSegment(BaseSegment):
    """A column definition, e.g. for CREATE TABLE or ALTER TABLE."""
    type = 'column_definition'
    match_grammar = Sequence(
        Ref('ObjectReferenceSegment'),  # Column name
        Ref('DatatypeSegment'),  # Column type
        Bracketed(  # For types like VARCHAR(100)
            Anything(),
            optional=True
        ),
        AnyNumberOf(
            Ref('ColumnOptionSegment', optional=True),
        )
    )


@ansi_dialect.segment()
class TableConstraintSegment(BaseSegment):
    """A table constraint, e.g. for CREATE TABLE."""
    type = 'table_constraint_definition'
    # Later add support for CHECK constraint, others?
    # e.g. CONSTRAINT constraint_1 PRIMARY KEY(column_1)
    match_grammar = Sequence(
        Sequence(  # [ CONSTRAINT <Constraint name> ]
            Ref('ConstraintKeywordSegment'),
            Ref('ObjectReferenceSegment'),
            optional=True
        ),
        OneOf(
            Sequence(  # UNIQUE ( column_name [, ... ] )
                Ref('UniqueKeywordSegment'),
                Bracketed(  # Columns making up UNIQUE constraint
                    Delimited(
                        Ref('ObjectReferenceSegment'),
                        delimiter=Ref('CommaSegment')
                    ),
                ),
                # Later add support for index_parameters?
            ),
            Sequence(  # PRIMARY KEY ( column_name [, ... ] ) index_parameters
                Ref('PrimaryKeywordSegment'),
                Ref('KeyKeywordSegment'),
                Bracketed(  # Columns making up PRIMARY KEY constraint
                    Delimited(
                        Ref('ObjectReferenceSegment'),
                        delimiter=Ref('CommaSegment')
                    ),
                ),
                # Later add support for index_parameters?
            ),
            Sequence(  # FOREIGN KEY ( column_name [, ... ] )
                       # REFERENCES reftable [ ( refcolumn [, ... ] ) ]
                Ref('ForeignKeywordSegment'),
                Ref('KeyKeywordSegment'),
                Bracketed(  # Local columns making up FOREIGN KEY constraint
                    Delimited(
                        Ref('ObjectReferenceSegment'),
                        delimiter=Ref('CommaSegment')
                    ),
                ),
                Ref('ReferencesKeywordSegment'),
                Ref('ObjectReferenceSegment'),
                Bracketed(  # Foreign columns making up FOREIGN KEY constraint
                    Delimited(
                        Ref('ObjectReferenceSegment'),
                        delimiter=Ref('CommaSegment')
                    ),
                ),
                # Later add support for [MATCH FULL/PARTIAL/SIMPLE] ?
                # Later add support for [ ON DELETE/UPDATE action ] ?
            ),
        ),
    )


@ansi_dialect.segment()
class CreateTableStatementSegment(BaseSegment):
    """A `CREATE TABLE` statement."""
    type = 'create_table_statement'
    # https://crate.io/docs/sql-99/en/latest/chapters/18.html
    # https://www.postgresql.org/docs/12/sql-createtable.html
    match_grammar = Sequence(
        Ref('CreateKeywordSegment'),
        Sequence(
            Ref('OrKeywordSegment'),
            Ref('ReplaceKeywordSegment'),
            optional=True
        ),
        Ref('TableKeywordSegment'),
        Sequence(
            Ref('IfKeywordSegment'),
            Ref('NotKeywordSegment'),
            Ref('ExistsKeywordSegment'),
            optional=True
        ),
        Ref('ObjectReferenceSegment'),
        OneOf(
            # Columns and comment syntax:
            Sequence(
                Bracketed(
                    Delimited(
                        OneOf(
                            Ref('ColumnDefinitionSegment'),
                            Ref('TableConstraintSegment'),
                        ),
                        delimiter=Ref('CommaSegment')
                    )
                ),
                Sequence(  # [COMMENT 'string'] (MySQL)
                    Ref('CommentKeywordSegment'),
                    Ref('QuotedLiteralSegment'),
                    optional=True
                )
            ),
            # Create AS syntax:
            Sequence(
                Ref('AsKeywordSegment'),
                OneOf(
                    Ref('SelectStatementSegment'),
                    Ref('WithCompoundStatementSegment')
                )
            ),
            # Create like syntax
            Sequence(
                Ref('LikeKeywordSegment'),
                Ref('ObjectReferenceSegment')
            )
        )
    )


@ansi_dialect.segment()
class CreateViewStatementSegment(BaseSegment):
    """A `CREATE VIEW` statement."""
    type = 'create_view_statement'
    # https://crate.io/docs/sql-99/en/latest/chapters/18.html#create-view-statement
    # https://dev.mysql.com/doc/refman/8.0/en/create-view.html
    # https://www.postgresql.org/docs/12/sql-createview.html
    match_grammar = Sequence(
        Ref('CreateKeywordSegment'),
        Sequence(
            Ref('OrKeywordSegment'),
            Ref('ReplaceKeywordSegment'),
            optional=True
        ),
        Ref('ViewKeywordSegment'),
        Ref('ObjectReferenceSegment'),
        Bracketed(  # Optional list of column names
            Delimited(
                Ref('ObjectReferenceSegment'),
                delimiter=Ref('CommaSegment')
            ),
            optional=True
        ),
        Ref('AsKeywordSegment'),
        Ref('SelectStatementSegment'),
    )


@ansi_dialect.segment()
class DropStatementSegment(BaseSegment):
    """A `DROP` statement."""
    type = 'drop_statement'
    # DROP {TABLE | VIEW} <Table name> [IF EXISTS} {RESTRICT | CASCADE}
    match_grammar = Sequence(
        Ref('DropKeywordSegment'),
        OneOf(
            Ref('TableKeywordSegment'),
            Ref('ViewKeywordSegment'),
        ),
        Sequence(
            Ref('IfKeywordSegment'),
            Ref('ExistsKeywordSegment'),
            optional=True
        ),
        Ref('ObjectReferenceSegment'),
        OneOf(
            Ref('RestrictKeywordSegment'),
            Ref('CascadeKeywordSegment', optional=True),
            optional=True
        )
    )


@ansi_dialect.segment()
class AccessStatementSegment(BaseSegment):
    """A `GRANT` or `REVOKE` statement."""
    type = 'access_statement'
    # Based on https://www.postgresql.org/docs/12/sql-grant.html
    match_grammar = OneOf(
        Sequence(
            Ref('GrantKeywordSegment'),
            Delimited(  # List of permission types
                Sequence(
                    OneOf(  # Permission type
                        Sequence(
                            Ref('AllKeywordSegment'),
                            Ref('PrivilegesKeywordSegment', optional=True)
                        ),
                        Ref('SelectKeywordSegment'),
                        Ref('UpdateKeywordSegment'),
                        Ref('InsertKeywordSegment'),
                    ),
                    Bracketed(  # Optional list of column names
                        Delimited(
                            Ref('ObjectReferenceSegment'),
                            delimiter=Ref('CommaSegment')
                        ),
                        optional=True
                    )
                ),
                delimiter=Ref('CommaSegment')
            ),
            Ref('OnKeywordSegment'),
            OneOf(
                Sequence(
                    Ref('TableKeywordSegment', optional=True),
                    Ref('ObjectReferenceSegment'),
                ),
                Sequence(
                    Ref('AllKeywordSegment'),
                    Ref('TablesKeywordSegment'),
                    Ref('InKeywordSegment'),
                    Ref('SchemaKeywordSegment'),
                    Ref('ObjectReferenceSegment'),
                )
            ),
            Ref('ToKeywordSegment'),
            OneOf(
                Ref('GroupKeywordSegment'),
                Ref('UserKeywordSegment'),
                Ref('RoleKeywordSegment'),
                optional=True
            ),
            OneOf(
                Ref('ObjectReferenceSegment'),
                Ref('PublicKeywordSegment'),
            ),
            Sequence(
                Ref('WithKeywordSegment'),
                Ref('GrantKeywordSegment'),
                Ref('OptionKeywordSegment'),
                optional=True
            ),
        ),
        # Based on https://www.postgresql.org/docs/12/sql-revoke.html
        Sequence(
            Ref('RevokeKeywordSegment'),
            Delimited(  # List of permission types
                Sequence(
                    Sequence(
                        Ref('GrantKeywordSegment'),
                        Ref('OptionKeywordSegment'),
                        Ref('ForKeywordSegment'),
                        optional=True
                    ),
                    OneOf(  # Permission type
                        Sequence(
                            Ref('AllKeywordSegment'),
                            Ref('PrivilegesKeywordSegment', optional=True)
                        ),
                        Ref('SelectKeywordSegment'),
                        Ref('UpdateKeywordSegment'),
                        Ref('InsertKeywordSegment'),
                    ),
                    Bracketed(  # Optional list of column names
                        Delimited(
                            Ref('ObjectReferenceSegment'),
                            delimiter=Ref('CommaSegment')
                        ),
                        optional=True
                    )
                ),
                delimiter=Ref('CommaSegment')
            ),
            Ref('OnKeywordSegment'),
            OneOf(
                Sequence(
                    Ref('TableKeywordSegment', optional=True),
                    Ref('ObjectReferenceSegment'),
                ),
                Sequence(
                    Ref('AllKeywordSegment'),
                    Ref('TablesKeywordSegment'),
                    Ref('InKeywordSegment'),
                    Ref('SchemaKeywordSegment'),
                    Ref('ObjectReferenceSegment'),
                )
            ),
            Ref('FromKeywordSegment'),
            OneOf(
                Ref('GroupKeywordSegment'),
                Ref('UserKeywordSegment'),
                Ref('RoleKeywordSegment'),
                optional=True
            ),
            Ref('ObjectReferenceSegment'),
            OneOf(
                Ref('RestrictKeywordSegment'),
                Ref('CascadeKeywordSegment', optional=True),
                optional=True
            )
        ),
    )


@ansi_dialect.segment()
class DeleteStatementSegment(BaseSegment):
    """A `DELETE` statement.

    DELETE FROM <table name> [ WHERE <search condition> ]
    """
    type = 'delete_statement'
    # match grammar. This one makes sense in the context of knowing that it's
    # definitely a statement, we just don't know what type yet.
    match_grammar = StartsWith(Ref('DeleteKeywordSegment'))
    parse_grammar = Sequence(
        Ref('DeleteKeywordSegment'),
        Ref('FromClauseSegment'),
        Ref('WhereClauseSegment', optional=True),
    )


@ansi_dialect.segment()
class UpdateStatementSegment(BaseSegment):
    """A `Update` statement.

    UPDATE <table name> SET <set clause list> [ WHERE <search condition> ]
    """
    type = 'delete_statement'
    match_grammar = StartsWith(Ref('UpdateKeywordSegment'))
    parse_grammar = Sequence(
        Ref('UpdateKeywordSegment'),
        Ref('ObjectReferenceSegment'),
        Ref('SetClauseListSegment'),
        Ref('WhereClauseSegment', optional=True),
    )


@ansi_dialect.segment()
class SetClauseListSegment(BaseSegment):
    """SQL 1992 set clause list.

    <set clause list> ::=
              <set clause> [ { <comma> <set clause> }... ]

         <set clause> ::=
              <object column> <equals operator> <update source>

         <update source> ::=
                <value expression>
              | <null specification>
              | DEFAULT

         <object column> ::= <column name>
    """
    type = 'set_clause_list'
    match_grammar = Sequence(
        Ref('SetKeywordSegment'),
        Indent,
        OneOf(
            Ref('SetClauseSegment'),
            # set clause
            AnyNumberOf(
                Delimited(
                    Ref('SetClauseSegment'),
                    delimiter=Ref('CommaSegment')
                ),
            ),
        ),
        Dedent,
    )


@ansi_dialect.segment()
class SetClauseSegment(BaseSegment):
    """SQL 1992 set clause.

    <set clause> ::=
              <object column> <equals operator> <update source>

         <update source> ::=
                <value expression>
              | <null specification>
              | DEFAULT

         <object column> ::= <column name>
    """
    type = 'set_clause'

    match_grammar = Sequence(
        Ref('ColumnExpressionSegment'),
        Ref('EqualsSegment'),
        OneOf(
            Ref('LiteralGrammar'),
            Ref('FunctionSegment'),
            Ref('ObjectReferenceSegment'),
            Ref('NullKeywordSegment'),
            Ref('DefaultKeywordSegment'),
        )
    )


@ansi_dialect.segment()
class StatementSegment(BaseSegment):
    """A generic segment, to any of it's child subsegments.

    NOTE: Should this actually be a grammar?
    """
    type = 'statement'
    parse_grammar = OneOf(
        Ref('SetExpressionSegment'),
        Ref('SelectStatementSegment'), Ref('InsertStatementSegment'),
        Ref('EmptyStatementSegment'), Ref('WithCompoundStatementSegment'),
        Ref('TransactionStatementSegment'), Ref('DropStatementSegment'),
        Ref('AccessStatementSegment'), Ref('CreateTableStatementSegment'),
        Ref('CreateViewStatementSegment'),
        Ref('DeleteStatementSegment'), Ref('UpdateStatementSegment'),
    )
    match_grammar = GreedyUntil(Ref('SemicolonSegment'))<|MERGE_RESOLUTION|>--- conflicted
+++ resolved
@@ -113,25 +113,10 @@
     ValueKeywordSegment=KeywordSegment.make('value'),
     # The strange regex here it to make sure we don't accidentally match numeric literals. We
     # also use a regex to explicitly exclude disallowed keywords.
-<<<<<<< HEAD
-    NakedIdentifierSegment=ReSegment.make(
-        r"[A-Z0-9_]*[A-Z][A-Z0-9_]*", name='naked_identifier', type='identifier',
-        _anti_template=r"^(SELECT|JOIN|ON|USING|CROSS|INNER|LEFT|RIGHT|OUTER|INTERVAL|CASE|FULL|NULL)$"),
-    FunctionNameSegment=ReSegment.make(r"[A-Z][A-Z0-9_]*", name='function_name', type='function_name'),
-    # Maybe data types should be more restrictive?
-    DatatypeIdentifierSegment=ReSegment.make(r"[A-Z][A-Z0-9_]*", name='data_type_identifier', type='data_type_identifier'),
-    # Maybe date parts should be more restrictive
-    DatepartSegment=ReSegment.make(r"[A-Z][A-Z0-9_]*", name='date_part', type='date_part'),
-    QuotedIdentifierSegment=NamedSegment.make('double_quote', name='quoted_identifier', type='identifier', trim_chars=('"',)),
-    QuotedLiteralSegment=NamedSegment.make('single_quote', name='quoted_literal', type='literal', trim_chars=("'",)),
-    NumericLiteralSegment=NamedSegment.make('numeric_literal', name='numeric_literal', type='literal'),
-    TrueSegment=KeywordSegment.make('true', name='boolean_literal', type='literal'),
-    FalseSegment=KeywordSegment.make('false', name='boolean_literal', type='literal'),
-=======
     NakedIdentifierSegment=SegmentGenerator(
         # Generate the anti template from the set of reserved keywords
         lambda dialect: ReSegment.make(
-            r"[A-Z0-9_]*[A-Z][A-Z0-9_]*", name='identifier', type='naked_identifier',
+            r"[A-Z0-9_]*[A-Z][A-Z0-9_]*", name='naked_identifier', type='identifier',
             _anti_template=r"^(" + r'|'.join(dialect.sets('reserved_keywords')) + r")$")
     ),
     FunctionNameSegment=ReSegment.make(r"[A-Z][A-Z0-9_]*", name='function_name', type='function_name'),
@@ -143,12 +128,11 @@
             r"^(" + r"|".join(dialect.sets('datetime_units')) + r")$",
             name='date_part', type='date_part')
     ),
-    QuotedIdentifierSegment=NamedSegment.make('double_quote', name='identifier', type='quoted_identifier'),
-    QuotedLiteralSegment=NamedSegment.make('single_quote', name='literal', type='quoted_literal'),
-    NumericLiteralSegment=NamedSegment.make('numeric_literal', name='literal', type='numeric_literal'),
-    TrueSegment=KeywordSegment.make('true', name='true', type='boolean_literal'),
-    FalseSegment=KeywordSegment.make('false', name='false', type='boolean_literal'),
->>>>>>> 0e3983e8
+    QuotedIdentifierSegment=NamedSegment.make('double_quote', name='quoted_identifier', type='identifier'),
+    QuotedLiteralSegment=NamedSegment.make('single_quote', name='quoted_literal', type='literal'),
+    NumericLiteralSegment=NamedSegment.make('numeric_literal', name='numeric_literal', type='literal'),
+    TrueSegment=KeywordSegment.make('true', name='boolean_literal', type='literal'),
+    FalseSegment=KeywordSegment.make('false', name='boolean_literal', type='literal'),
     # We use a GRAMMAR here not a Segment. Otherwise we get an unecessary layer
     SingleIdentifierGrammar=OneOf(Ref('NakedIdentifierSegment'), Ref('QuotedIdentifierSegment')),
     BooleanLiteralGrammar=OneOf(Ref('TrueSegment'), Ref('FalseSegment')),
